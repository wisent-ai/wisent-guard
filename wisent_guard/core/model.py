--- conflicted
+++ resolved
@@ -151,11 +151,8 @@
             return PromptFormat.LLAMA31
         if "mistral" in model_name:
             return PromptFormat.MISTRAL
-<<<<<<< HEAD
-=======
         if "qwen" in model_name:
             return PromptFormat.QWEN
->>>>>>> 78bc9b00
         if "gpt2" in model_name or "distilgpt2" in model_name:
             return PromptFormat.LEGACY
         # For all other models, default to LEGACY format
@@ -247,8 +244,7 @@
             if response is not None:
                 return f"{INST_START} {prompt} {INST_END} {response}"
             return f"{INST_START} {prompt} {INST_END}"
-<<<<<<< HEAD
-=======
+
         if self.format_type == PromptFormat.QWEN:
             # Qwen format using special tokens
             IM_START = "<|im_start|>"
@@ -257,7 +253,7 @@
             if response is not None:
                 return f"{IM_START}user\n{prompt}{IM_END}\n{IM_START}assistant\n{response}{IM_END}"
             return f"{IM_START}user\n{prompt}{IM_END}\n{IM_START}assistant\n"
->>>>>>> 78bc9b00
+
         # Legacy format
         if response is not None:
             return f"{self.user_token}\n{prompt}\n{self.assistant_token}\n{response}"
@@ -1141,11 +1137,8 @@
                 return "llama"
             if "mistral" in model_name:
                 return "mistral"
-<<<<<<< HEAD
-=======
             if "qwen" in model_name:
                 return "qwen"
->>>>>>> 78bc9b00
             if "mpt" in model_name:
                 return "mpt"
 
@@ -1153,11 +1146,8 @@
 
     def _get_layer_name(self, model_type: str, layer_idx: int) -> str:
         """Get the layer name for a given model type and layer index."""
-<<<<<<< HEAD
-        if model_type == "llama" or model_type == "mistral":
-=======
+
         if model_type == "llama" or model_type == "mistral" or model_type == "qwen":
->>>>>>> 78bc9b00
             return f"model.layers.{layer_idx}"
         if model_type == "mpt":
             return f"transformer.blocks.{layer_idx}"
