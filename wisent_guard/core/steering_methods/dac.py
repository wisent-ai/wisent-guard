--- conflicted
+++ resolved
@@ -77,7 +77,6 @@
         """
         # Get positive and negative activations
         pos_activations, neg_activations = contrastive_pair_set.get_activation_pairs()
-<<<<<<< HEAD
         
         # Check if activations were actually extracted
         if len(pos_activations) == 0 or len(neg_activations) == 0:
@@ -86,10 +85,7 @@
                 f"Activations must be extracted before training. "
                 f"Call pair_set.extract_activations_with_model(model, layer) first."
             )
-        
-=======
-
->>>>>>> eb470104
+
         # Create control vector
         steering_vector, training_stats = create_control_vector_from_contrastive_pairs(
             pos_activations, neg_activations, self.aggregation_method, self.device
